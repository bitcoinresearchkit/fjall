--- conflicted
+++ resolved
@@ -3,11 +3,7 @@
     snapshot_nonce::SnapshotNonce,
     Batch, HashMap, Keyspace, TxPartitionHandle,
 };
-<<<<<<< HEAD
-use lsm_tree::{AbstractTree, InternalValue, KvPair, MemTable, SeqNo};
-=======
 use lsm_tree::{AbstractTree, InternalValue, KvPair, MemTable, SeqNo, UserKey, UserValue};
->>>>>>> 20237a37
 use std::{
     ops::RangeBounds,
     sync::{Arc, MutexGuard},
@@ -449,22 +445,13 @@
     pub fn iter<'b>(
         &'b self,
         partition: &'b TxPartitionHandle,
-<<<<<<< HEAD
-    ) -> impl DoubleEndedIterator<Item = crate::Result<KvPair>> + 'b {
-=======
     ) -> impl DoubleEndedIterator<Item = crate::Result<KvPair>> {
->>>>>>> 20237a37
         partition
             .inner
             .tree
             .iter_with_seqno(
-<<<<<<< HEAD
-                self.instant,
-                self.memtables.get(&partition.inner.name).map(Deref::deref),
-=======
                 self.nonce.instant,
                 self.memtables.get(&partition.inner.name).cloned(),
->>>>>>> 20237a37
             )
             .map(|item| Ok(item?))
     }
@@ -527,23 +514,14 @@
         &'b self,
         partition: &'b TxPartitionHandle,
         range: R,
-<<<<<<< HEAD
-    ) -> impl DoubleEndedIterator<Item = crate::Result<KvPair>> + 'b {
-=======
     ) -> impl DoubleEndedIterator<Item = crate::Result<KvPair>> {
->>>>>>> 20237a37
         partition
             .inner
             .tree
             .range_with_seqno(
                 range,
-<<<<<<< HEAD
-                self.instant,
-                self.memtables.get(&partition.inner.name).map(Deref::deref),
-=======
                 self.nonce.instant,
                 self.memtables.get(&partition.inner.name).cloned(),
->>>>>>> 20237a37
             )
             .map(|item| Ok(item?))
     }
@@ -576,23 +554,14 @@
         &'b self,
         partition: &'b TxPartitionHandle,
         prefix: K,
-<<<<<<< HEAD
-    ) -> impl DoubleEndedIterator<Item = crate::Result<KvPair>> + 'b {
-=======
     ) -> impl DoubleEndedIterator<Item = crate::Result<KvPair>> {
->>>>>>> 20237a37
         partition
             .inner
             .tree
             .prefix_with_seqno(
                 prefix,
-<<<<<<< HEAD
-                self.instant,
-                self.memtables.get(&partition.inner.name).map(Deref::deref),
-=======
                 self.nonce.instant,
                 self.memtables.get(&partition.inner.name).cloned(),
->>>>>>> 20237a37
             )
             .map(|item| Ok(item?))
     }
