--- conflicted
+++ resolved
@@ -35,12 +35,8 @@
     fn default() -> Self {
         Self {
             data: DashMap::default(),
-<<<<<<< HEAD
             safety_gap: 50,
-=======
             freed_count: AtomicU64::default(),
-            safety_gap: 100,
->>>>>>> df51fd23
             lowest_freed_instant: RwLock::default(),
         }
     }
