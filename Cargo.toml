[package]
name = "fjall"
description = "LSM-based key-value storage engine"
license = "MIT OR Apache-2.0"
version = "2.7.5"
edition = "2021"
rust-version = "1.75.0"
readme = "README.md"
include = ["src/**/*", "LICENSE-APACHE", "LICENSE-MIT", "README.md"]
repository = "https://github.com/fjall-rs/fjall"
homepage = "https://github.com/fjall-rs/fjall"
keywords = ["database", "key-value", "lsm", "rocksdb", "leveldb"]
categories = ["data-structures", "database-implementations", "algorithms"]

[lib]
name = "fjall"
path = "src/lib.rs"

[features]
default = ["single_writer_tx", "lz4"]
lz4 = ["lsm-tree/lz4"]
miniz = ["lsm-tree/miniz"]
bytes = ["lsm-tree/bytes"]
single_writer_tx = []
ssi_tx = []
__internal_whitebox = []

[dependencies]
byteorder = "1.5.0"
byteview = "0.6.1"
<<<<<<< HEAD
lsm-tree = { version = "~2.8", default-features = false, features = [] }
=======
lsm-tree = { version = "2.7.5", default-features = false, features = [] }
>>>>>>> f1df2749
log = "0.4.21"
std-semaphore = "0.1.0"
tempfile = "3.10.1"
path-absolutize = "3.1.1"
dashmap = "6.0.1"
xxhash-rust = { version = "0.8.12", features = ["xxh3"] }

[dev-dependencies]
criterion = { version = "0.5.1", features = ["html_reports"] }
nanoid = "0.4.0"
test-log = "0.2.16"
rand = "0.9.0"

# half 2.5.0 has MSRV 1.81
half = "=2.4.0"

[package.metadata.cargo-all-features]
denylist = ["__internal_whitebox"]
skip_feature_sets = [["ssi_tx", "single_writer_tx"]]

[[bench]]
name = "lsmt"
harness = false
path = "benches/fjall.rs"<|MERGE_RESOLUTION|>--- conflicted
+++ resolved
@@ -28,11 +28,7 @@
 [dependencies]
 byteorder = "1.5.0"
 byteview = "0.6.1"
-<<<<<<< HEAD
 lsm-tree = { version = "~2.8", default-features = false, features = [] }
-=======
-lsm-tree = { version = "2.7.5", default-features = false, features = [] }
->>>>>>> f1df2749
 log = "0.4.21"
 std-semaphore = "0.1.0"
 tempfile = "3.10.1"
